--- conflicted
+++ resolved
@@ -25,12 +25,8 @@
         DirType::File {
             chapters,
             audio_meta,
-<<<<<<< HEAD
-        } => list_dir_file(base_dir, full_path, audio_meta, chapters),
+        } => list_dir_file(base_dir, full_path, audio_meta, chapters, false),
         DirType::Library => get_item(dir_path.as_ref(), ordering),
-=======
-        } => list_dir_file(base_dir, full_path, audio_meta, chapters, false),
->>>>>>> aefe1d72
         DirType::Other => Err(io::Error::new(
             io::ErrorKind::Other,
             "Not folder or chapterised audio file",
